--- conflicted
+++ resolved
@@ -38,28 +38,18 @@
         "inflect>=4.1.0",
         "scikit-learn>=0.22.0",
         "pyworld>=0.2.10",
-<<<<<<< HEAD
-=======
         "numba<=0.48",  # Fix No module named "numba.decorators"
     ],
     "setup": [
         "numpy",
         "pytest-runner",
->>>>>>> 9738e8da
     ],
-    "setup": ["numpy", "pytest-runner",],
     "test": [
         "pytest>=3.3.0",
         "hacking>=1.1.0",
-<<<<<<< HEAD
-        "flake8==3.7.8",
-        "flake8-docstrings>=1.3.1",
-    ],
-=======
         "flake8<=3.8.3",
         "flake8-docstrings<=1.5.0",
     ]
->>>>>>> 9738e8da
 }
 
 # TODO(@dathudeptrai) update console_scripts.
