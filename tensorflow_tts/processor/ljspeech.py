--- conflicted
+++ resolved
@@ -122,11 +122,7 @@
 class LJSpeechProcessor(object):
     """LJSpeech processor."""
 
-<<<<<<< HEAD
-    def __init__(self, data_dir, cleaner_names, target_rate=22050, metadata_filename="metadata.csv"):
-=======
     def __init__(self, data_dir, cleaner_names, metadata_filename="metadata.csv"):
->>>>>>> 9804aefa
         self.data_dir = data_dir
         self.cleaner_names = cleaner_names
 
