# -*- coding: utf-8 -*-
# Copyright 2020 Minh Nguyen (@dathudeptrai)
#
# Licensed under the Apache License, Version 2.0 (the "License");
# you may not use this file except in compliance with the License.
# You may obtain a copy of the License at
#
#     http://www.apache.org/licenses/LICENSE-2.0
#
# Unless required by applicable law or agreed to in writing, software
# distributed under the License is distributed on an "AS IS" BASIS,
# WITHOUT WARRANTIES OR CONDITIONS OF ANY KIND, either express or implied.
# See the License for the specific language governing permissions and
# limitations under the License.
"""FastSpeech Config object."""

<<<<<<< HEAD
from tensorflow_tts.processor.kss import symbols

=======
>>>>>>> 3e769e67
import collections

from tensorflow_tts.processor.ljspeech import symbols

SelfAttentionParams = collections.namedtuple(
    "SelfAttentionParams",
    [
        "n_speakers",
        "hidden_size",
        "num_hidden_layers",
        "num_attention_heads",
        "attention_head_size",
        "intermediate_size",
        "intermediate_kernel_size",
        "hidden_act",
        "output_attentions",
        "output_hidden_states",
        "initializer_range",
        "hidden_dropout_prob",
        "attention_probs_dropout_prob",
        "layer_norm_eps",
        "max_position_embeddings",
    ],
)


class FastSpeechConfig(object):
    """Initialize FastSpeech Config."""

    def __init__(
        self,
        vocab_size=len(symbols),
        n_speakers=1,
        encoder_hidden_size=384,
        encoder_num_hidden_layers=4,
        encoder_num_attention_heads=2,
        encoder_attention_head_size=192,
        encoder_intermediate_size=1024,
        encoder_intermediate_kernel_size=3,
        encoder_hidden_act="mish",
        decoder_hidden_size=384,
        decoder_num_hidden_layers=4,
        decoder_num_attention_heads=2,
        decoder_attention_head_size=192,
        decoder_intermediate_size=1024,
        decoder_intermediate_kernel_size=3,
        decoder_hidden_act="mish",
        output_attentions=True,
        output_hidden_states=True,
        hidden_dropout_prob=0.1,
        attention_probs_dropout_prob=0.1,
        initializer_range=0.02,
        layer_norm_eps=1e-5,
        max_position_embeddings=2048,
        num_duration_conv_layers=2,
        duration_predictor_filters=256,
        duration_predictor_kernel_sizes=3,
        num_mels=80,
        duration_predictor_dropout_probs=0.1,
        n_conv_postnet=5,
        postnet_conv_filters=512,
        postnet_conv_kernel_sizes=5,
        postnet_dropout_rate=0.1,
        **kwargs
    ):
        """Init parameters for Fastspeech model."""
        # encoder params
        self.vocab_size = vocab_size
        self.initializer_range = initializer_range
        self.max_position_embeddings = max_position_embeddings
        self.n_speakers = n_speakers
        self.layer_norm_eps = layer_norm_eps

        # encoder params
        self.encoder_self_attention_params = SelfAttentionParams(
            n_speakers=n_speakers,
            hidden_size=encoder_hidden_size,
            num_hidden_layers=encoder_num_hidden_layers,
            num_attention_heads=encoder_num_attention_heads,
            attention_head_size=encoder_attention_head_size,
            hidden_act=encoder_hidden_act,
            intermediate_size=encoder_intermediate_size,
            intermediate_kernel_size=encoder_intermediate_kernel_size,
            output_attentions=output_attentions,
            output_hidden_states=output_hidden_states,
            initializer_range=initializer_range,
            hidden_dropout_prob=hidden_dropout_prob,
            attention_probs_dropout_prob=attention_probs_dropout_prob,
            layer_norm_eps=layer_norm_eps,
            max_position_embeddings=max_position_embeddings,
        )

        # decoder params
        self.decoder_self_attention_params = SelfAttentionParams(
            n_speakers=n_speakers,
            hidden_size=decoder_hidden_size,
            num_hidden_layers=decoder_num_hidden_layers,
            num_attention_heads=decoder_num_attention_heads,
            attention_head_size=decoder_attention_head_size,
            hidden_act=decoder_hidden_act,
            intermediate_size=decoder_intermediate_size,
            intermediate_kernel_size=decoder_intermediate_kernel_size,
            output_attentions=output_attentions,
            output_hidden_states=output_hidden_states,
            initializer_range=initializer_range,
            hidden_dropout_prob=hidden_dropout_prob,
            attention_probs_dropout_prob=attention_probs_dropout_prob,
            layer_norm_eps=layer_norm_eps,
            max_position_embeddings=max_position_embeddings,
        )

        self.duration_predictor_dropout_probs = duration_predictor_dropout_probs
        self.num_duration_conv_layers = num_duration_conv_layers
        self.duration_predictor_filters = duration_predictor_filters
        self.duration_predictor_kernel_sizes = duration_predictor_kernel_sizes
        self.num_mels = num_mels

        # postnet
        self.n_conv_postnet = n_conv_postnet
        self.postnet_conv_filters = postnet_conv_filters
        self.postnet_conv_kernel_sizes = postnet_conv_kernel_sizes
        self.postnet_dropout_rate = postnet_dropout_rate<|MERGE_RESOLUTION|>--- conflicted
+++ resolved
@@ -14,14 +14,9 @@
 # limitations under the License.
 """FastSpeech Config object."""
 
-<<<<<<< HEAD
-from tensorflow_tts.processor.kss import symbols
-
-=======
->>>>>>> 3e769e67
 import collections
 
-from tensorflow_tts.processor.ljspeech import symbols
+from tensorflow_tts.processor.kss import symbols
 
 SelfAttentionParams = collections.namedtuple(
     "SelfAttentionParams",
