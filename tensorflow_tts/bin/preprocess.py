# -*- coding: utf-8 -*-
# Copyright 2020 Minh Nguyen (@dathudeptrai)
#
# Licensed under the Apache License, Version 2.0 (the "License");
# you may not use this file except in compliance with the License.
# You may obtain a copy of the License at
#
#     http://www.apache.org/licenses/LICENSE-2.0
#
# Unless required by applicable law or agreed to in writing, software
# distributed under the License is distributed on an "AS IS" BASIS,
# WITHOUT WARRANTIES OR CONDITIONS OF ANY KIND, either express or implied.
# See the License for the specific language governing permissions and
# limitations under the License.
"""Perform preprocessing, with raw feature extraction and normalization of train/valid split."""

import argparse
import glob
import logging
import os
import yaml

import librosa
import numpy as np
import pyworld as pw

from functools import partial
from multiprocessing import Pool
from sklearn.model_selection import train_test_split
from sklearn.preprocessing import StandardScaler
from tqdm import tqdm

from tensorflow_tts.processor import LJSpeechProcessor
from tensorflow_tts.processor import BakerProcessor
from tensorflow_tts.processor import KSSProcessor
from tensorflow_tts.processor import JSUTProcessor
from tensorflow_tts.processor import LibriTTSProcessor
from tensorflow_tts.processor import ThorstenProcessor
from tensorflow_tts.processor import LJSpeechUltimateProcessor
from tensorflow_tts.processor import SynpaflexProcessor
from tensorflow_tts.processor.ljspeech import LJSPEECH_SYMBOLS
from tensorflow_tts.processor.baker import BAKER_SYMBOLS
from tensorflow_tts.processor.kss import KSS_SYMBOLS
from tensorflow_tts.processor.jsut import JSUT_SYMBOLS
from tensorflow_tts.processor.libritts import LIBRITTS_SYMBOLS
from tensorflow_tts.processor.thorsten import THORSTEN_SYMBOLS
from tensorflow_tts.processor.ljspeechu import LJSPEECH_U_SYMBOLS
from tensorflow_tts.processor.synpaflex import SYNPAFLEX_SYMBOLS

from tensorflow_tts.utils import remove_outlier

os.environ["CUDA_VISIBLE_DEVICES"] = ""


def parse_and_config():
    """Parse arguments and set configuration parameters."""
    parser = argparse.ArgumentParser(
        description="Preprocess audio and text features "
        "(See detail in tensorflow_tts/bin/preprocess_dataset.py)."
    )
    parser.add_argument(
        "--rootdir",
        default=None,
        type=str,
        required=True,
        help="Directory containing the dataset files.",
    )
    parser.add_argument(
        "--outdir",
        default=None,
        type=str,
        required=True,
        help="Output directory where features will be saved.",
    )
    parser.add_argument(
        "--dataset",
        type=str,
        default="ljspeech",
<<<<<<< HEAD
        choices=["ljspeech", "kss", "jsut", "libritts", "baker", "thorsten", "synpaflex"],
=======
        choices=["ljspeech", "kss", "libritts", "baker", "thorsten", "ljspeechu", "synpaflex"],
>>>>>>> cd3a5e1f
        help="Dataset to preprocess.",
    )
    parser.add_argument(
        "--config", type=str, required=True, help="YAML format configuration file."
    )
    parser.add_argument(
        "--n_cpus",
        type=int,
        default=4,
        required=False,
        help="Number of CPUs to use in parallel.",
    )
    parser.add_argument(
        "--test_size",
        type=float,
        default=0.05,
        required=False,
        help="Proportion of files to use as test dataset.",
    )
    parser.add_argument(
        "--verbose",
        type=int,
        default=0,
        choices=[0, 1, 2],
        help="Logging level. 0: DEBUG, 1: INFO and WARNING, 2: INFO, WARNING, and ERROR",
    )
    args = parser.parse_args()

    # set logger
    FORMAT = "%(asctime)s (%(module)s:%(lineno)d) %(levelname)s: %(message)s"
    log_level = {0: logging.DEBUG, 1: logging.WARNING, 2: logging.ERROR}
    logging.basicConfig(level=log_level[args.verbose], format=FORMAT)

    # load config
    config = yaml.load(open(args.config), Loader=yaml.SafeLoader)
    config.update(vars(args))
    # config checks
    assert config["format"] == "npy", "'npy' is the only supported format."
    return config


def ph_based_trim(
    config,
    utt_id: str,
    text_ids: np.array,
    raw_text: str,
    audio: np.array,
    hop_size: int,
) -> (bool, np.array, np.array):
    """
    Args:
        config: Parsed yaml config
        utt_id: file name
        text_ids: array with text ids
        raw_text: raw text of file
        audio: parsed wav file
        hop_size: Hop size
    Returns: (bool, np.array, np.array) => if trimmed return True, new text_ids, new audio_array
    """

    os.makedirs(os.path.join(config["rootdir"], "trimmed-durations"), exist_ok=True)
    duration_path = config.get(
        "duration_path", os.path.join(config["rootdir"], "durations")
    )
    duration_fixed_path = config.get(
        "duration_fixed_path", os.path.join(config["rootdir"], "trimmed-durations")
    )
    sil_ph = ["SIL", "END"]  # TODO FIX hardcoded values
    text = raw_text.split(" ")

    trim_start, trim_end = False, False

    if text[0] in sil_ph:
        trim_start = True

    if text[-1] in sil_ph:
        trim_end = True

    if not trim_start and not trim_end:
        return False, text_ids, audio

    idx_start, idx_end = (
        0 if not trim_start else 1,
        text_ids.__len__() if not trim_end else -1,
    )
    text_ids = text_ids[idx_start:idx_end]
    durations = np.load(os.path.join(duration_path, f"{utt_id}-durations.npy"))
    if trim_start:
        s_trim = int(durations[0] * hop_size)
        audio = audio[s_trim:]
    if trim_end:
        e_trim = int(durations[-1] * hop_size)
        audio = audio[:-e_trim]

    durations = durations[idx_start:idx_end]
    np.save(os.path.join(duration_fixed_path, f"{utt_id}-durations.npy"), durations)
    return True, text_ids, audio


def gen_audio_features(item, config):
    """Generate audio features and transformations
    Args:
        item (Dict): dictionary containing the attributes to encode.
        config (Dict): configuration dictionary.
    Returns:
        (bool): keep this sample or not.
        mel (ndarray): mel matrix in np.float32.
        energy (ndarray): energy audio profile.
        f0 (ndarray): fundamental frequency.
        item (Dict): dictionary containing the updated attributes.
    """
    # get info from sample.
    audio = item["audio"]
    utt_id = item["utt_id"]
    rate = item["rate"]

    # check audio properties
    assert len(audio.shape) == 1, f"{utt_id} seems to be multi-channel signal."
    assert np.abs(audio).max() <= 1.0, f"{utt_id} is different from 16 bit PCM."
    
    # check sample rate
    if rate != config["sampling_rate"]:
        audio = librosa.resample(audio, rate, config["sampling_rate"])
        logging.info(f"{utt_id} sampling rate is {rate}, not {config['sampling_rate']}, we resample it.")

    # trim silence
    if config["trim_silence"]:
        if "trim_mfa" in config and config["trim_mfa"]:
            _, item["text_ids"], audio = ph_based_trim(
                config,
                utt_id,
                item["text_ids"],
                item["raw_text"],
                audio,
                config["hop_size"],
            )
            if (
                audio.__len__() < 1
            ):  # very short files can get trimmed fully if mfa didnt extract any tokens LibriTTS maybe take only longer files?
                logging.warning(
                    f"File have only silence or MFA didnt extract any token {utt_id}"
                )
                return False, None, None, None, item
        else:
            audio, _ = librosa.effects.trim(
                audio,
                top_db=config["trim_threshold_in_db"],
                frame_length=config["trim_frame_size"],
                hop_length=config["trim_hop_size"],
            )

    # resample audio if necessary
    if "sampling_rate_for_feats" in config:
        audio = librosa.resample(audio, rate, config["sampling_rate_for_feats"])
        sampling_rate = config["sampling_rate_for_feats"]
        assert (
            config["hop_size"] * config["sampling_rate_for_feats"] % rate == 0
        ), "'hop_size' must be 'int' value. Please check if 'sampling_rate_for_feats' is correct."
        hop_size = config["hop_size"] * config["sampling_rate_for_feats"] // rate
    else:
        sampling_rate = config["sampling_rate"]
        hop_size = config["hop_size"]

    # get spectrogram
    D = librosa.stft(
        audio,
        n_fft=config["fft_size"],
        hop_length=hop_size,
        win_length=config["win_length"],
        window=config["window"],
        pad_mode="reflect",
    )
    S, _ = librosa.magphase(D)  # (#bins, #frames)

    # get mel basis
    fmin = 0 if config["fmin"] is None else config["fmin"]
    fmax = sampling_rate // 2 if config["fmax"] is None else config["fmax"]
    mel_basis = librosa.filters.mel(
        sr=sampling_rate,
        n_fft=config["fft_size"],
        n_mels=config["num_mels"],
        fmin=fmin,
        fmax=fmax,
    )
    mel = np.log10(np.maximum(np.dot(mel_basis, S), 1e-10)).T  # (#frames, #bins)

    # check audio and feature length
    audio = np.pad(audio, (0, config["fft_size"]), mode="edge")
    audio = audio[: len(mel) * hop_size]
    assert len(mel) * hop_size == len(audio)

    # extract raw pitch
    _f0, t = pw.dio(
        audio.astype(np.double),
        fs=sampling_rate,
        f0_ceil=fmax,
        frame_period=1000 * hop_size / sampling_rate,
    )
    f0 = pw.stonemask(audio.astype(np.double), _f0, t, sampling_rate)
    if len(f0) >= len(mel):
        f0 = f0[: len(mel)]
    else:
        f0 = np.pad(f0, (0, len(mel) - len(f0)))

    # extract energy
    energy = np.sqrt(np.sum(S ** 2, axis=0))
    assert len(mel) == len(f0) == len(energy)

    # remove outlier f0/energy
    f0 = remove_outlier(f0)
    energy = remove_outlier(energy)

    # apply global gain
    if config["global_gain_scale"] > 0.0:
        audio *= config["global_gain_scale"]
    if np.abs(audio).max() >= 1.0:
        logging.warn(
            f"{utt_id} causes clipping. It is better to reconsider global gain scale value."
        )
    item["audio"] = audio
    item["mel"] = mel
    item["f0"] = f0
    item["energy"] = energy
    return True, mel, energy, f0, item


def save_statistics_to_file(scaler_list, config):
    """Save computed statistics to disk.
    Args:
        scaler_list (List): List of scalers containing statistics to save.
        config (Dict): configuration dictionary.
    """
    for scaler, name in scaler_list:
        stats = np.stack((scaler.mean_, scaler.scale_))
        np.save(
            os.path.join(config["outdir"], f"stats{name}.npy"),
            stats.astype(np.float32),
            allow_pickle=False,
        )


def save_features_to_file(features, subdir, config):
    """Save transformed dataset features in disk.
    Args:
        features (Dict): dictionary containing the attributes to save.
        subdir (str): data split folder where features will be saved.
        config (Dict): configuration dictionary.
    """
    utt_id = features["utt_id"]

    if config["format"] == "npy":
        save_list = [
            (features["audio"], "wavs", "wave", np.float32),
            (features["mel"], "raw-feats", "raw-feats", np.float32),
            (features["text_ids"], "ids", "ids", np.int32),
            (features["f0"], "raw-f0", "raw-f0", np.float32),
            (features["energy"], "raw-energies", "raw-energy", np.float32),
        ]
        for item, name_dir, name_file, fmt in save_list:
            np.save(
                os.path.join(
                    config["outdir"], subdir, name_dir, f"{utt_id}-{name_file}.npy"
                ),
                item.astype(fmt),
                allow_pickle=False,
            )
    else:
        raise ValueError("'npy' is the only supported format.")


def preprocess():
    """Run preprocessing process and compute statistics for normalizing."""
    config = parse_and_config()

    dataset_processor = {
        "ljspeech": LJSpeechProcessor,
        "kss": KSSProcessor,
        "jsut": JSUTProcessor,
        "libritts": LibriTTSProcessor,
        "baker": BakerProcessor,
        "thorsten": ThorstenProcessor,
        "ljspeechu" : LJSpeechUltimateProcessor,
        "synpaflex": SynpaflexProcessor,
    }

    dataset_symbol = {
        "ljspeech": LJSPEECH_SYMBOLS,
        "kss": KSS_SYMBOLS,
        "jsut": JSUT_SYMBOLS,
        "libritts": LIBRITTS_SYMBOLS,
        "baker": BAKER_SYMBOLS,
        "thorsten": THORSTEN_SYMBOLS,
        "ljspeechu": LJSPEECH_U_SYMBOLS,
        "synpaflex": SYNPAFLEX_SYMBOLS,
    }

    dataset_cleaner = {
        "ljspeech": "english_cleaners",
        "kss": "korean_cleaners",
        "jsut": None,
        "libritts": None,
        "baker": None,
        "thorsten": "german_cleaners",
        "ljspeechu": "english_cleaners",
        "synpaflex": "basic_cleaners",
    }

    logging.info(f"Selected '{config['dataset']}' processor.")
    processor = dataset_processor[config["dataset"]](
        config["rootdir"],
        symbols=dataset_symbol[config["dataset"]],
        cleaner_names=dataset_cleaner[config["dataset"]],
    )

    # check output directories
    build_dir = lambda x: [
        os.makedirs(os.path.join(config["outdir"], x, y), exist_ok=True)
        for y in ["raw-feats", "wavs", "ids", "raw-f0", "raw-energies"]
    ]
    build_dir("train")
    build_dir("valid")

    # save pretrained-processor to feature dir
    processor._save_mapper(
        os.path.join(config["outdir"], f"{config['dataset']}_mapper.json"),
        extra_attrs_to_save={"pinyin_dict": processor.pinyin_dict}
        if config["dataset"] == "baker"
        else {},
    )

    # build train test split
    if config["dataset"] == "libritts":
        train_split, valid_split, _, _ = train_test_split(
            processor.items,
            [i[-1] for i in processor.items],
            test_size=config["test_size"],
            random_state=42,
            shuffle=True,
        )
    else:
        train_split, valid_split = train_test_split(
            processor.items,
            test_size=config["test_size"],
            random_state=42,
            shuffle=True,
        )
    logging.info(f"Training items: {len(train_split)}")
    logging.info(f"Validation items: {len(valid_split)}")

    get_utt_id = lambda x: os.path.split(x[1])[-1].split(".")[0]
    train_utt_ids = [get_utt_id(x) for x in train_split]
    valid_utt_ids = [get_utt_id(x) for x in valid_split]

    # save train and valid utt_ids to track later
    np.save(os.path.join(config["outdir"], "train_utt_ids.npy"), train_utt_ids)
    np.save(os.path.join(config["outdir"], "valid_utt_ids.npy"), valid_utt_ids)

    # define map iterator
    def iterator_data(items_list):
        for item in items_list:
            yield processor.get_one_sample(item)

    train_iterator_data = iterator_data(train_split)
    valid_iterator_data = iterator_data(valid_split)

    p = Pool(config["n_cpus"])

    # preprocess train files and get statistics for normalizing
    partial_fn = partial(gen_audio_features, config=config)
    train_map = p.imap_unordered(
        partial_fn,
        tqdm(train_iterator_data, total=len(train_split), desc="[Preprocessing train]"),
        chunksize=10,
    )
    # init scaler for multiple features
    scaler_mel = StandardScaler(copy=False)
    scaler_energy = StandardScaler(copy=False)
    scaler_f0 = StandardScaler(copy=False)

    id_to_remove = []
    for result, mel, energy, f0, features in train_map:
        if not result:
            id_to_remove.append(features["utt_id"])
            continue
        save_features_to_file(features, "train", config)
        # partial fitting of scalers
        if len(energy[energy != 0]) == 0 or len(f0[f0 != 0]) == 0:
            id_to_remove.append(features["utt_id"])
            continue
        # partial fitting of scalers
        if len(energy[energy != 0]) == 0 or len(f0[f0 != 0]) == 0:
            id_to_remove.append(features["utt_id"])
            continue
        scaler_mel.partial_fit(mel)
        scaler_energy.partial_fit(energy[energy != 0].reshape(-1, 1))
        scaler_f0.partial_fit(f0[f0 != 0].reshape(-1, 1))

    if len(id_to_remove) > 0:
        np.save(
            os.path.join(config["outdir"], "train_utt_ids.npy"),
            [i for i in train_utt_ids if i not in id_to_remove],
        )
        logging.info(
            f"removed {len(id_to_remove)} cause of too many outliers or bad mfa extraction"
        )

    # save statistics to file
    logging.info("Saving computed statistics.")
    scaler_list = [(scaler_mel, ""), (scaler_energy, "_energy"), (scaler_f0, "_f0")]
    save_statistics_to_file(scaler_list, config)

    # preprocess valid files
    partial_fn = partial(gen_audio_features, config=config)
    valid_map = p.imap_unordered(
        partial_fn,
        tqdm(valid_iterator_data, total=len(valid_split), desc="[Preprocessing valid]"),
        chunksize=10,
    )
    for *_, features in valid_map:
        save_features_to_file(features, "valid", config)


def gen_normal_mel(mel_path, scaler, config):
    """Normalize the mel spectrogram and save it to the corresponding path.
    Args:
        mel_path (string): path of the mel spectrogram to normalize.
        scaler (sklearn.base.BaseEstimator): scaling function to use for normalize.
        config (Dict): configuration dictionary.
    """
    mel = np.load(mel_path)
    mel_norm = scaler.transform(mel)
    path, file_name = os.path.split(mel_path)
    *_, subdir, suffix = path.split(os.sep)

    utt_id = file_name.split(f"-{suffix}.npy")[0]
    np.save(
        os.path.join(
            config["outdir"], subdir, "norm-feats", f"{utt_id}-norm-feats.npy"
        ),
        mel_norm.astype(np.float32),
        allow_pickle=False,
    )


def normalize():
    """Normalize mel spectrogram with pre-computed statistics."""
    config = parse_and_config()
    if config["format"] == "npy":
        # init scaler with saved values
        scaler = StandardScaler()
        scaler.mean_, scaler.scale_ = np.load(
            os.path.join(config["outdir"], "stats.npy")
        )
        scaler.n_features_in_ = config["num_mels"]
    else:
        raise ValueError("'npy' is the only supported format.")

    # find all "raw-feats" files in both train and valid folders
    glob_path = os.path.join(config["rootdir"], "**", "raw-feats", "*.npy")
    mel_raw_feats = glob.glob(glob_path, recursive=True)
    logging.info(f"Files to normalize: {len(mel_raw_feats)}")

    # check for output directories
    os.makedirs(os.path.join(config["outdir"], "train", "norm-feats"), exist_ok=True)
    os.makedirs(os.path.join(config["outdir"], "valid", "norm-feats"), exist_ok=True)

    p = Pool(config["n_cpus"])
    partial_fn = partial(gen_normal_mel, scaler=scaler, config=config)
    list(p.map(partial_fn, tqdm(mel_raw_feats, desc="[Normalizing]")))


def compute_statistics():
    """Compute mean / std statistics of some features for later normalization."""
    config = parse_and_config()

    # find features files for the train split
    glob_fn = lambda x: glob.glob(os.path.join(config["rootdir"], "train", x, "*.npy"))
    glob_mel = glob_fn("raw-feats")
    glob_f0 = glob_fn("raw-f0")
    glob_energy = glob_fn("raw-energies")
    assert (
        len(glob_mel) == len(glob_f0) == len(glob_energy)
    ), "Features, f0 and energies have different files in training split."

    logging.info(f"Computing statistics for {len(glob_mel)} files.")
    # init scaler for multiple features
    scaler_mel = StandardScaler(copy=False)
    scaler_energy = StandardScaler(copy=False)
    scaler_f0 = StandardScaler(copy=False)

    for mel, f0, energy in tqdm(
        zip(glob_mel, glob_f0, glob_energy), total=len(glob_mel)
    ):
        # remove outliers
        energy = np.load(energy)
        f0 = np.load(f0)
        # partial fitting of scalers
        scaler_mel.partial_fit(np.load(mel))
        scaler_energy.partial_fit(energy[energy != 0].reshape(-1, 1))
        scaler_f0.partial_fit(f0[f0 != 0].reshape(-1, 1))

    # save statistics to file
    logging.info("Saving computed statistics.")
    scaler_list = [(scaler_mel, ""), (scaler_energy, "_energy"), (scaler_f0, "_f0")]
    save_statistics_to_file(scaler_list, config)<|MERGE_RESOLUTION|>--- conflicted
+++ resolved
@@ -76,11 +76,7 @@
         "--dataset",
         type=str,
         default="ljspeech",
-<<<<<<< HEAD
-        choices=["ljspeech", "kss", "jsut", "libritts", "baker", "thorsten", "synpaflex"],
-=======
-        choices=["ljspeech", "kss", "libritts", "baker", "thorsten", "ljspeechu", "synpaflex"],
->>>>>>> cd3a5e1f
+        choices=["ljspeech", "kss", "jsut", "libritts", "baker", "thorsten", "ljspeechu", "synpaflex"],
         help="Dataset to preprocess.",
     )
     parser.add_argument(
