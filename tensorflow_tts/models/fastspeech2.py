# -*- coding: utf-8 -*-
# Copyright 2020 The FastSpeech2 Authors and Minh Nguyen (@dathudeptrai)
#
# Licensed under the Apache License, Version 2.0 (the "License");
# you may not use this file except in compliance with the License.
# You may obtain a copy of the License at
#
#     http://www.apache.org/licenses/LICENSE-2.0
#
# Unless required by applicable law or agreed to in writing, software
# distributed under the License is distributed on an "AS IS" BASIS,
# WITHOUT WARRANTIES OR CONDITIONS OF ANY KIND, either express or implied.
# See the License for the specific language governing permissions and
# limitations under the License.
"""Tensorflow Model modules for FastSpeech2."""

import tensorflow as tf
import numpy as np

from tensorflow.python.ops import math_ops

from tensorflow_tts.models.fastspeech import TFFastSpeech
from tensorflow_tts.models.fastspeech import get_initializer


class TFFastSpeechVariantPredictor(tf.keras.layers.Layer):
    """FastSpeech duration predictor module."""

    def __init__(self, config, **kwargs):
        """Init variables."""
        super().__init__(**kwargs)
        self.conv_layers = []
        for i in range(config.num_duration_conv_layers):
            self.conv_layers.append(
                tf.keras.layers.Conv1D(
                    config.f0_energy_predictor_filters,
                    config.f0_energy_predictor_kernel_sizes,
                    padding="same",
                    name="conv_._{}".format(i),
                )
            )
            self.conv_layers.append(tf.keras.layers.Activation(tf.nn.relu))
            self.conv_layers.append(
                tf.keras.layers.LayerNormalization(
                    epsilon=config.layer_norm_eps, name="LayerNorm_._{}".format(i)
                )
            )
            self.conv_layers.append(
                tf.keras.layers.Dropout(config.f0_energy_predictor_dropout_probs)
            )
        self.conv_layers_sequence = tf.keras.Sequential(self.conv_layers)
        self.output_layer = tf.keras.layers.Dense(1)

        if config.n_speakers > 1:
            self.decoder_speaker_embeddings = tf.keras.layers.Embedding(
                config.n_speakers,
                config.hidden_size,
                embeddings_initializer=get_initializer(config.initializer_range),
                name="speaker_embeddings"
            )
            self.speaker_fc = tf.keras.layers.Dense(units=config.hidden_size, name='speaker_fc')

        self.config = config

    def call(self, inputs, training=False):
        """Call logic."""
        encoder_hidden_states, speaker_ids, attention_mask = inputs
        attention_mask = tf.cast(tf.expand_dims(attention_mask, 2), tf.float32)

        if self.config.n_speakers > 1:
            speaker_embeddings = self.decoder_speaker_embeddings(speaker_ids)
            speaker_features = tf.math.softplus(self.speaker_fc(speaker_embeddings))
            # extended speaker embeddings
            extended_speaker_features = speaker_features[:, tf.newaxis, :]
            encoder_hidden_states += extended_speaker_features

        # mask encoder hidden states
        masked_encoder_hidden_states = encoder_hidden_states * attention_mask

        # pass though first layer
        outputs = self.conv_layers_sequence(masked_encoder_hidden_states)
        outputs = self.output_layer(outputs)
        masked_outputs = outputs

        outputs = tf.squeeze(masked_outputs, -1)
        return outputs


class TFFastSpeech2(TFFastSpeech):
    """TF Fastspeech module."""

    def __init__(self, config, **kwargs):
        """Init layers for fastspeech."""
        super().__init__(config, **kwargs)
        self.f0_predictor = TFFastSpeechVariantPredictor(config, name="f0_predictor")
        self.energy_predictor = TFFastSpeechVariantPredictor(
            config, name="energy_predictor"
        )
        self.duration_predictor = TFFastSpeechVariantPredictor(
            config, name="duration_predictor"
        )

        # define f0_embeddings and energy_embeddings
        self.f0_embeddings = tf.keras.layers.Conv1D(
            filters=config.hidden_size,
            kernel_size=config.f0_kernel_size,
            padding="same",
            name="f0_embeddings",
        )
        self.f0_dropout = tf.keras.layers.Dropout(config.f0_dropout_rate)
        self.energy_embeddings = tf.keras.layers.Conv1D(
            filters=config.hidden_size,
            kernel_size=config.energy_kernel_size,
            padding="same",
            name="energy_embeddings",
        )
        self.energy_dropout = tf.keras.layers.Dropout(config.energy_dropout_rate)

        # set flag to use f0/energy embedding.
        self.is_use_f0_energy = tf.constant(0.0)

    def _build(self):
        """Dummy input for building model."""
        # fake inputs
        input_ids = tf.convert_to_tensor([[1, 2, 3, 4, 5, 6, 7, 8, 9, 10]], tf.int32)
        attention_mask = tf.convert_to_tensor(
            [[1, 1, 1, 1, 1, 1, 1, 1, 1, 1]], tf.int32
        )
        speaker_ids = tf.convert_to_tensor([0], tf.int32)
        duration_gts = tf.convert_to_tensor([[1, 1, 1, 1, 1, 1, 1, 1, 1, 1]], tf.int32)
        f0_gts = tf.convert_to_tensor(
            [[10, 10, 10, 10, 10, 10, 10, 10, 10, 10]], tf.float32
        )
        energy_gts = tf.convert_to_tensor(
            [[10, 10, 10, 10, 10, 10, 10, 10, 10, 10]], tf.float32
        )
        self(input_ids, attention_mask, speaker_ids, duration_gts, f0_gts, energy_gts)

    def call(
        self,
        input_ids,
        attention_mask,
        speaker_ids,
        duration_gts,
        f0_gts,
        energy_gts,
        training=False,
    ):
        """Call logic."""
        embedding_output = self.embeddings([input_ids, speaker_ids], training=training)
        encoder_output = self.encoder(
            [embedding_output, attention_mask], training=training
        )
        last_encoder_hidden_states = encoder_output[0]

        # energy predictor, here use last_encoder_hidden_states, u can use more hidden_states layers
        # rather than just use last_hidden_states of encoder for energy_predictor.
        duration_outputs = self.duration_predictor(
<<<<<<< HEAD
            [last_encoder_hidden_states, attention_mask]
        )  # [batch_size, length]

        f0_outputs = self.f0_predictor(
            [last_encoder_hidden_states, attention_mask], training=training
        )
        energy_outputs = self.energy_predictor(
            [last_encoder_hidden_states, attention_mask], training=training
        )
=======
            [last_encoder_hidden_states, speaker_ids, attention_mask])  # [batch_size, length]

        f0_outputs = self.f0_predictor(
            [last_encoder_hidden_states, speaker_ids, attention_mask], training=training)
        energy_outputs = self.energy_predictor(
            [last_encoder_hidden_states, speaker_ids, attention_mask], training=training)
>>>>>>> 9738e8da

        f0_embedding = self.f0_embeddings(
            tf.expand_dims(f0_gts, 2)
        )  # [barch_size, mel_length, feature]
        energy_embedding = self.energy_embeddings(
            tf.expand_dims(energy_gts, 2)
        )  # [barch_size, mel_length, feature]

        # apply dropout both training/inference
        f0_embedding = self.f0_dropout(f0_embedding, training=True)
        energy_embedding = self.energy_dropout(energy_embedding, training=True)

        # sum features
        last_encoder_hidden_states = (
            last_encoder_hidden_states
            + self.is_use_f0_energy * f0_embedding
            + self.is_use_f0_energy * energy_embedding
        )

        length_regulator_outputs, encoder_masks = self.length_regulator(
            [last_encoder_hidden_states, duration_gts], training=training
        )

        # create decoder positional embedding
        decoder_pos = tf.range(
            1, tf.shape(length_regulator_outputs)[1] + 1, dtype=tf.int32
        )
        masked_decoder_pos = tf.expand_dims(decoder_pos, 0) * encoder_masks

        decoder_output = self.decoder(
            [length_regulator_outputs, speaker_ids, encoder_masks, masked_decoder_pos],
            training=training,
        )
        last_decoder_hidden_states = decoder_output[0]

        # here u can use sum or concat more than 1 hidden states layers from decoder.
        mel_before = self.mel_dense(last_decoder_hidden_states)
        mel_after = (
            self.postnet([mel_before, encoder_masks], training=training) + mel_before
        )

        outputs = (mel_before, mel_after, duration_outputs, f0_outputs, energy_outputs)
        return outputs

    @tf.function(
        experimental_relax_shapes=True,
        input_signature=[
            tf.TensorSpec(shape=[None, None], dtype=tf.int32),
            tf.TensorSpec(shape=[None, None], dtype=tf.bool),
            tf.TensorSpec(shape=[None,], dtype=tf.int32),
            tf.TensorSpec(shape=[None,], dtype=tf.float32),
            tf.TensorSpec(shape=[None,], dtype=tf.float32),
            tf.TensorSpec(shape=[None,], dtype=tf.float32),
        ],
    )
    def inference(
        self,
        input_ids,
        attention_mask,
        speaker_ids,
        speed_ratios,
        f0_ratios,
        energy_ratios,
    ):
        """Call logic."""
        embedding_output = self.embeddings([input_ids, speaker_ids], training=False)
        encoder_output = self.encoder(
            [embedding_output, attention_mask], training=False
        )
        last_encoder_hidden_states = encoder_output[0]

        # expand ratios
        speed_ratios = tf.expand_dims(speed_ratios, 1)  # [B, 1]
        f0_ratios = tf.expand_dims(f0_ratios, 1)  # [B, 1]
        energy_ratios = tf.expand_dims(energy_ratios, 1)  # [B, 1]

        # energy predictor, here use last_encoder_hidden_states, u can use more hidden_states layers
        # rather than just use last_hidden_states of encoder for energy_predictor.
        duration_outputs = self.duration_predictor(
<<<<<<< HEAD
            [last_encoder_hidden_states, attention_mask]
        )  # [batch_size, length]
=======
            [last_encoder_hidden_states, speaker_ids, attention_mask])  # [batch_size, length]
>>>>>>> 9738e8da
        duration_outputs = tf.math.exp(duration_outputs) - 1.0
        duration_outputs = tf.cast(
            tf.math.round(duration_outputs * speed_ratios), tf.int32
        )

        f0_outputs = self.f0_predictor(
<<<<<<< HEAD
            [last_encoder_hidden_states, attention_mask], training=False
        )
        f0_outputs *= f0_ratios

        energy_outputs = self.energy_predictor(
            [last_encoder_hidden_states, attention_mask], training=False
        )
=======
            [last_encoder_hidden_states, speaker_ids, attention_mask], training=False)
        f0_outputs *= f0_ratios

        energy_outputs = self.energy_predictor(
            [last_encoder_hidden_states, speaker_ids, attention_mask], training=False)
>>>>>>> 9738e8da
        energy_outputs *= energy_ratios

        f0_embedding = self.f0_dropout(
            self.f0_embeddings(tf.expand_dims(f0_outputs, 2)), training=True
        )
        energy_embedding = self.energy_dropout(
            self.energy_embeddings(tf.expand_dims(energy_outputs, 2)), training=True
        )

        # sum features
        last_encoder_hidden_states += f0_embedding + energy_embedding

        length_regulator_outputs, encoder_masks = self.length_regulator(
            [last_encoder_hidden_states, duration_outputs], training=False
        )

        # create decoder positional embedding
        decoder_pos = tf.range(
            1, tf.shape(length_regulator_outputs)[1] + 1, dtype=tf.int32
        )
        masked_decoder_pos = tf.expand_dims(decoder_pos, 0) * encoder_masks

        decoder_output = self.decoder(
            [length_regulator_outputs, speaker_ids, encoder_masks, masked_decoder_pos],
            training=False,
        )
        last_decoder_hidden_states = decoder_output[0]

        # here u can use sum or concat more than 1 hidden states layers from decoder.
        mel_before = self.mel_dense(last_decoder_hidden_states)
        mel_after = (
            self.postnet([mel_before, encoder_masks], training=False) + mel_before
        )

        outputs = (mel_before, mel_after, duration_outputs, f0_outputs, energy_outputs)
        return outputs<|MERGE_RESOLUTION|>--- conflicted
+++ resolved
@@ -1,4 +1,4 @@
-# -*- coding: utf-8 -*-
+ -*- coding: utf-8 -*-
 # Copyright 2020 The FastSpeech2 Authors and Minh Nguyen (@dathudeptrai)
 #
 # Licensed under the Apache License, Version 2.0 (the "License");
@@ -35,15 +35,15 @@
                 tf.keras.layers.Conv1D(
                     config.f0_energy_predictor_filters,
                     config.f0_energy_predictor_kernel_sizes,
-                    padding="same",
-                    name="conv_._{}".format(i),
+                    padding='same',
+                    name='conv_._{}'.format(i)
                 )
             )
-            self.conv_layers.append(tf.keras.layers.Activation(tf.nn.relu))
-            self.conv_layers.append(
-                tf.keras.layers.LayerNormalization(
-                    epsilon=config.layer_norm_eps, name="LayerNorm_._{}".format(i)
-                )
+            self.conv_layers.append(
+                tf.keras.layers.Activation(tf.nn.relu)
+            )
+            self.conv_layers.append(
+                tf.keras.layers.LayerNormalization(epsilon=config.layer_norm_eps, name="LayerNorm_._{}".format(i))
             )
             self.conv_layers.append(
                 tf.keras.layers.Dropout(config.f0_energy_predictor_dropout_probs)
@@ -93,25 +93,21 @@
         """Init layers for fastspeech."""
         super().__init__(config, **kwargs)
         self.f0_predictor = TFFastSpeechVariantPredictor(config, name="f0_predictor")
-        self.energy_predictor = TFFastSpeechVariantPredictor(
-            config, name="energy_predictor"
-        )
-        self.duration_predictor = TFFastSpeechVariantPredictor(
-            config, name="duration_predictor"
-        )
+        self.energy_predictor = TFFastSpeechVariantPredictor(config, name="energy_predictor")
+        self.duration_predictor = TFFastSpeechVariantPredictor(config, name='duration_predictor')
 
         # define f0_embeddings and energy_embeddings
         self.f0_embeddings = tf.keras.layers.Conv1D(
             filters=config.hidden_size,
             kernel_size=config.f0_kernel_size,
-            padding="same",
+            padding='same',
             name="f0_embeddings",
         )
         self.f0_dropout = tf.keras.layers.Dropout(config.f0_dropout_rate)
         self.energy_embeddings = tf.keras.layers.Conv1D(
             filters=config.hidden_size,
             kernel_size=config.energy_kernel_size,
-            padding="same",
+            padding='same',
             name="energy_embeddings",
         )
         self.energy_dropout = tf.keras.layers.Dropout(config.energy_dropout_rate)
@@ -123,126 +119,82 @@
         """Dummy input for building model."""
         # fake inputs
         input_ids = tf.convert_to_tensor([[1, 2, 3, 4, 5, 6, 7, 8, 9, 10]], tf.int32)
-        attention_mask = tf.convert_to_tensor(
-            [[1, 1, 1, 1, 1, 1, 1, 1, 1, 1]], tf.int32
-        )
+        attention_mask = tf.convert_to_tensor([[1, 1, 1, 1, 1, 1, 1, 1, 1, 1]], tf.int32)
         speaker_ids = tf.convert_to_tensor([0], tf.int32)
         duration_gts = tf.convert_to_tensor([[1, 1, 1, 1, 1, 1, 1, 1, 1, 1]], tf.int32)
-        f0_gts = tf.convert_to_tensor(
-            [[10, 10, 10, 10, 10, 10, 10, 10, 10, 10]], tf.float32
-        )
-        energy_gts = tf.convert_to_tensor(
-            [[10, 10, 10, 10, 10, 10, 10, 10, 10, 10]], tf.float32
-        )
+        f0_gts = tf.convert_to_tensor([[10, 10, 10, 10, 10, 10, 10, 10, 10, 10]], tf.float32)
+        energy_gts = tf.convert_to_tensor([[10, 10, 10, 10, 10, 10, 10, 10, 10, 10]], tf.float32)
         self(input_ids, attention_mask, speaker_ids, duration_gts, f0_gts, energy_gts)
 
-    def call(
-        self,
-        input_ids,
-        attention_mask,
-        speaker_ids,
-        duration_gts,
-        f0_gts,
-        energy_gts,
-        training=False,
-    ):
+    def call(self,
+             input_ids,
+             attention_mask,
+             speaker_ids,
+             duration_gts,
+             f0_gts,
+             energy_gts,
+             training=False):
         """Call logic."""
         embedding_output = self.embeddings([input_ids, speaker_ids], training=training)
-        encoder_output = self.encoder(
-            [embedding_output, attention_mask], training=training
-        )
+        encoder_output = self.encoder([embedding_output, attention_mask], training=training)
         last_encoder_hidden_states = encoder_output[0]
 
         # energy predictor, here use last_encoder_hidden_states, u can use more hidden_states layers
         # rather than just use last_hidden_states of encoder for energy_predictor.
         duration_outputs = self.duration_predictor(
-<<<<<<< HEAD
-            [last_encoder_hidden_states, attention_mask]
-        )  # [batch_size, length]
-
-        f0_outputs = self.f0_predictor(
-            [last_encoder_hidden_states, attention_mask], training=training
-        )
-        energy_outputs = self.energy_predictor(
-            [last_encoder_hidden_states, attention_mask], training=training
-        )
-=======
             [last_encoder_hidden_states, speaker_ids, attention_mask])  # [batch_size, length]
 
         f0_outputs = self.f0_predictor(
             [last_encoder_hidden_states, speaker_ids, attention_mask], training=training)
         energy_outputs = self.energy_predictor(
             [last_encoder_hidden_states, speaker_ids, attention_mask], training=training)
->>>>>>> 9738e8da
-
-        f0_embedding = self.f0_embeddings(
-            tf.expand_dims(f0_gts, 2)
-        )  # [barch_size, mel_length, feature]
-        energy_embedding = self.energy_embeddings(
-            tf.expand_dims(energy_gts, 2)
-        )  # [barch_size, mel_length, feature]
+
+        f0_embedding = self.f0_embeddings(tf.expand_dims(f0_gts, 2))  # [barch_size, mel_length, feature]
+        energy_embedding = self.energy_embeddings(tf.expand_dims(energy_gts, 2))  # [barch_size, mel_length, feature]
 
         # apply dropout both training/inference
         f0_embedding = self.f0_dropout(f0_embedding, training=True)
         energy_embedding = self.energy_dropout(energy_embedding, training=True)
 
         # sum features
-        last_encoder_hidden_states = (
-            last_encoder_hidden_states
-            + self.is_use_f0_energy * f0_embedding
-            + self.is_use_f0_energy * energy_embedding
-        )
-
-        length_regulator_outputs, encoder_masks = self.length_regulator(
-            [last_encoder_hidden_states, duration_gts], training=training
-        )
+        last_encoder_hidden_states = last_encoder_hidden_states + self.is_use_f0_energy * \
+            f0_embedding + self.is_use_f0_energy * energy_embedding
+
+        length_regulator_outputs, encoder_masks = self.length_regulator([
+            last_encoder_hidden_states, duration_gts], training=training)
 
         # create decoder positional embedding
-        decoder_pos = tf.range(
-            1, tf.shape(length_regulator_outputs)[1] + 1, dtype=tf.int32
-        )
+        decoder_pos = tf.range(1, tf.shape(length_regulator_outputs)[1] + 1, dtype=tf.int32)
         masked_decoder_pos = tf.expand_dims(decoder_pos, 0) * encoder_masks
 
         decoder_output = self.decoder(
-            [length_regulator_outputs, speaker_ids, encoder_masks, masked_decoder_pos],
-            training=training,
-        )
+            [length_regulator_outputs, speaker_ids, encoder_masks, masked_decoder_pos], training=training)
         last_decoder_hidden_states = decoder_output[0]
 
         # here u can use sum or concat more than 1 hidden states layers from decoder.
         mel_before = self.mel_dense(last_decoder_hidden_states)
-        mel_after = (
-            self.postnet([mel_before, encoder_masks], training=training) + mel_before
-        )
+        mel_after = self.postnet([mel_before, encoder_masks], training=training) + mel_before
 
         outputs = (mel_before, mel_after, duration_outputs, f0_outputs, energy_outputs)
         return outputs
 
-    @tf.function(
-        experimental_relax_shapes=True,
-        input_signature=[
-            tf.TensorSpec(shape=[None, None], dtype=tf.int32),
-            tf.TensorSpec(shape=[None, None], dtype=tf.bool),
-            tf.TensorSpec(shape=[None,], dtype=tf.int32),
-            tf.TensorSpec(shape=[None,], dtype=tf.float32),
-            tf.TensorSpec(shape=[None,], dtype=tf.float32),
-            tf.TensorSpec(shape=[None,], dtype=tf.float32),
-        ],
-    )
-    def inference(
-        self,
-        input_ids,
-        attention_mask,
-        speaker_ids,
-        speed_ratios,
-        f0_ratios,
-        energy_ratios,
-    ):
+    @tf.function(experimental_relax_shapes=True,
+                 input_signature=[tf.TensorSpec(shape=[None, None], dtype=tf.int32),
+                                  tf.TensorSpec(shape=[None, None], dtype=tf.bool),
+                                  tf.TensorSpec(shape=[None, ], dtype=tf.int32),
+                                  tf.TensorSpec(shape=[None, ], dtype=tf.float32),
+                                  tf.TensorSpec(shape=[None, ], dtype=tf.float32),
+                                  tf.TensorSpec(shape=[None, ], dtype=tf.float32)])
+    def inference(self,
+                  input_ids,
+                  attention_mask,
+                  speaker_ids,
+                  speed_ratios,
+                  f0_ratios,
+                  energy_ratios):
         """Call logic."""
         embedding_output = self.embeddings([input_ids, speaker_ids], training=False)
-        encoder_output = self.encoder(
-            [embedding_output, attention_mask], training=False
-        )
+        encoder_output = self.encoder([embedding_output, attention_mask], training=False)
         last_encoder_hidden_states = encoder_output[0]
 
         # expand ratios
@@ -253,66 +205,39 @@
         # energy predictor, here use last_encoder_hidden_states, u can use more hidden_states layers
         # rather than just use last_hidden_states of encoder for energy_predictor.
         duration_outputs = self.duration_predictor(
-<<<<<<< HEAD
-            [last_encoder_hidden_states, attention_mask]
-        )  # [batch_size, length]
-=======
             [last_encoder_hidden_states, speaker_ids, attention_mask])  # [batch_size, length]
->>>>>>> 9738e8da
         duration_outputs = tf.math.exp(duration_outputs) - 1.0
-        duration_outputs = tf.cast(
-            tf.math.round(duration_outputs * speed_ratios), tf.int32
-        )
+        duration_outputs = tf.cast(tf.math.round(duration_outputs * speed_ratios), tf.int32)
 
         f0_outputs = self.f0_predictor(
-<<<<<<< HEAD
-            [last_encoder_hidden_states, attention_mask], training=False
-        )
-        f0_outputs *= f0_ratios
-
-        energy_outputs = self.energy_predictor(
-            [last_encoder_hidden_states, attention_mask], training=False
-        )
-=======
             [last_encoder_hidden_states, speaker_ids, attention_mask], training=False)
         f0_outputs *= f0_ratios
 
         energy_outputs = self.energy_predictor(
             [last_encoder_hidden_states, speaker_ids, attention_mask], training=False)
->>>>>>> 9738e8da
         energy_outputs *= energy_ratios
 
-        f0_embedding = self.f0_dropout(
-            self.f0_embeddings(tf.expand_dims(f0_outputs, 2)), training=True
-        )
-        energy_embedding = self.energy_dropout(
-            self.energy_embeddings(tf.expand_dims(energy_outputs, 2)), training=True
-        )
+        f0_embedding = self.f0_dropout(self.f0_embeddings(tf.expand_dims(f0_outputs, 2)), training=True)
+        energy_embedding = self.energy_dropout(self.energy_embeddings(
+            tf.expand_dims(energy_outputs, 2)), training=True)
 
         # sum features
         last_encoder_hidden_states += f0_embedding + energy_embedding
 
-        length_regulator_outputs, encoder_masks = self.length_regulator(
-            [last_encoder_hidden_states, duration_outputs], training=False
-        )
+        length_regulator_outputs, encoder_masks = self.length_regulator([
+            last_encoder_hidden_states, duration_outputs], training=False)
 
         # create decoder positional embedding
-        decoder_pos = tf.range(
-            1, tf.shape(length_regulator_outputs)[1] + 1, dtype=tf.int32
-        )
+        decoder_pos = tf.range(1, tf.shape(length_regulator_outputs)[1] + 1, dtype=tf.int32)
         masked_decoder_pos = tf.expand_dims(decoder_pos, 0) * encoder_masks
 
         decoder_output = self.decoder(
-            [length_regulator_outputs, speaker_ids, encoder_masks, masked_decoder_pos],
-            training=False,
-        )
+            [length_regulator_outputs, speaker_ids, encoder_masks, masked_decoder_pos], training=False)
         last_decoder_hidden_states = decoder_output[0]
 
         # here u can use sum or concat more than 1 hidden states layers from decoder.
         mel_before = self.mel_dense(last_decoder_hidden_states)
-        mel_after = (
-            self.postnet([mel_before, encoder_masks], training=False) + mel_before
-        )
+        mel_after = self.postnet([mel_before, encoder_masks], training=False) + mel_before
 
         outputs = (mel_before, mel_after, duration_outputs, f0_outputs, energy_outputs)
         return outputs