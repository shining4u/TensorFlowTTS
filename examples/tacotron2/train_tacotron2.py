--- conflicted
+++ resolved
@@ -41,30 +41,29 @@
 class Tacotron2Trainer(Seq2SeqBasedTrainer):
     """Tacotron2 Trainer class based on Seq2SeqBasedTrainer."""
 
-    def __init__(
-        self, config, steps=0, epochs=0, is_mixed_precision=False,
-    ):
+    def __init__(self,
+                 config,
+                 steps=0,
+                 epochs=0,
+                 is_mixed_precision=False,
+                 ):
         """Initialize trainer.
-
         Args:
             steps (int): Initial global steps.
             epochs (int): Initial global epochs.
             config (dict): Config dict loaded from yaml format configuration file.
             is_mixed_precision (bool): Use mixed precision or not.
-
         """
-        super(Tacotron2Trainer, self).__init__(
-            steps=steps,
-            epochs=epochs,
-            config=config,
-            is_mixed_precision=is_mixed_precision,
-        )
+        super(Tacotron2Trainer, self).__init__(steps=steps,
+                                               epochs=epochs,
+                                               config=config,
+                                               is_mixed_precision=is_mixed_precision)
         # define metrics to aggregates data and use tf.summary logs them
         self.list_metrics_name = [
             "stop_token_loss",
             "mel_loss_before",
             "mel_loss_after",
-            "guided_attention_loss",
+            "guided_attention_loss"
         ]
         self.init_train_eval_metrics(self.list_metrics_name)
         self.reset_states_train()
@@ -78,10 +77,10 @@
         self.eval_metrics = {}
         for name in list_metrics_name:
             self.train_metrics.update(
-                {name: tf.keras.metrics.Mean(name="train_" + name, dtype=tf.float32)}
+                {name: tf.keras.metrics.Mean(name='train_' + name, dtype=tf.float32)}
             )
             self.eval_metrics.update(
-                {name: tf.keras.metrics.Mean(name="eval_" + name, dtype=tf.float32)}
+                {name: tf.keras.metrics.Mean(name='eval_' + name, dtype=tf.float32)}
             )
 
     def reset_states_train(self):
@@ -106,15 +105,13 @@
             decay_steps=self.config["schedule_decay_steps"],
             end_learning_rate=self.config["end_ratio_value"],
             cycle=True,
-            name="teacher_forcing_scheduler",
+            name="teacher_forcing_scheduler"
         )
 
     def _train_step(self, batch):
         """Train model one step."""
         charactor, char_length, mel, mel_length, guided_attention = batch
-        self._one_step_tacotron2(
-            charactor, char_length, mel, mel_length, guided_attention
-        )
+        self._one_step_tacotron2(charactor, char_length, mel, mel_length, guided_attention)
 
         # update counts
         self.steps += 1
@@ -126,30 +123,20 @@
         if self.steps >= self.config["start_schedule_teacher_forcing"]:
             # change _ratio on sampler.
             self.model.decoder.sampler._ratio = self.teacher_forcing_scheduler(
-                self.steps - self.config["start_schedule_teacher_forcing"]
-            )
+                self.steps - self.config["start_schedule_teacher_forcing"])
             if self.steps == self.config["start_schedule_teacher_forcing"]:
-                logging.info(
-                    f"(Steps: {self.steps}) Starting apply schedule teacher forcing."
-                )
+                logging.info(f"(Steps: {self.steps}) Starting apply schedule teacher forcing.")
 
     @tf.function(experimental_relax_shapes=True)
-    def _one_step_tacotron2(
-        self, charactor, char_length, mel, mel_length, guided_attention
-    ):
+    def _one_step_tacotron2(self, charactor, char_length, mel, mel_length, guided_attention):
         with tf.GradientTape() as tape:
-            (
-                mel_outputs,
-                post_mel_outputs,
-                stop_outputs,
-                alignment_historys,
-            ) = self.model(
+            mel_outputs, post_mel_outputs, stop_outputs, alignment_historys = self.model(
                 charactor,
                 char_length,
                 speaker_ids=tf.zeros(shape=[tf.shape(charactor)[0]]),
                 mel_outputs=mel,
                 mel_lengths=mel_length,
-                training=True,
+                training=True
             )
 
             # calculate mel loss.
@@ -157,29 +144,17 @@
             mel_loss_after = self.mae(mel, post_mel_outputs)
 
             # calculate stop grounth truth based-on mel_length.
-            max_mel_length = (
-                tf.reduce_max(mel_length)
-                if self.config["use_fixed_shapes"] is False
-                else [self.config["max_mel_length"]]
-            )
-            stop_gts = tf.expand_dims(
-                tf.range(tf.reduce_max(max_mel_length), dtype=tf.int32), 0
-            )  # [1, max_len]
+            max_mel_length = tf.reduce_max(mel_length) if self.config["use_fixed_shapes"] is False else [
+                self.config["max_mel_length"]]
+            stop_gts = tf.expand_dims(tf.range(tf.reduce_max(max_mel_length), dtype=tf.int32), 0)  # [1, max_len]
             stop_gts = tf.tile(stop_gts, [tf.shape(mel_length)[0], 1])  # [B, max_len]
-            stop_gts = tf.cast(
-                tf.math.greater_equal(stop_gts, tf.expand_dims(mel_length, 1)),
-                tf.float32,
-            )
+            stop_gts = tf.cast(tf.math.greater_equal(stop_gts, tf.expand_dims(mel_length, 1)), tf.float32)
 
             stop_token_loss = self.binary_crossentropy(stop_gts, stop_outputs)
 
             # calculate guided attention loss.
-            attention_masks = tf.cast(
-                tf.math.not_equal(guided_attention, -1.0), tf.float32
-            )
-            loss_att = tf.reduce_sum(
-                tf.abs(alignment_historys * guided_attention) * attention_masks
-            )
+            attention_masks = tf.cast(tf.math.not_equal(guided_attention, -1.0), tf.float32)
+            loss_att = tf.reduce_sum(tf.abs(alignment_historys * guided_attention) * attention_masks)
             loss_att /= tf.reduce_sum(attention_masks)
 
             # sum all loss
@@ -189,15 +164,11 @@
                 scaled_loss = self.optimizer.get_scaled_loss(loss)
 
         if self.is_mixed_precision:
-            scaled_gradients = tape.gradient(
-                scaled_loss, self.model.trainable_variables
-            )
+            scaled_gradients = tape.gradient(scaled_loss, self.model.trainable_variables)
             gradients = self.optimizer.get_unscaled_gradients(scaled_gradients)
         else:
             gradients = tape.gradient(loss, self.model.trainable_variables)
-        self.optimizer.apply_gradients(
-            zip(gradients, self.model.trainable_variables), 5.0
-        )
+        self.optimizer.apply_gradients(zip(gradients, self.model.trainable_variables), 5.0)
 
         # accumulate loss into metrics
         self.train_metrics["stop_token_loss"].update_state(stop_token_loss)
@@ -213,9 +184,7 @@
         self.model.decoder.cell.training = False
 
         # calculate loss for each batch
-        for eval_steps_per_epoch, batch in enumerate(
-            tqdm(self.eval_data_loader, desc="[eval]"), 1
-        ):
+        for eval_steps_per_epoch, batch in enumerate(tqdm(self.eval_data_loader, desc="[eval]"), 1):
             # eval one step
             charactor, char_length, mel, mel_length, guided_attention = batch
             self._eval_step(charactor, char_length, mel, mel_length, guided_attention)
@@ -224,19 +193,15 @@
                 # save intermedia
                 self.generate_and_save_intermediate_result(batch)
 
-        logging.info(
-            f"(Steps: {self.steps}) Finished evaluation "
-            f"({eval_steps_per_epoch} steps per epoch)."
-        )
+        logging.info(f"(Steps: {self.steps}) Finished evaluation "
+                     f"({eval_steps_per_epoch} steps per epoch).")
 
         # average loss
         for key in self.eval_metrics.keys():
-            logging.info(
-                f"(Steps: {self.steps}) eval_{key} = {self.eval_metrics[key].result():.4f}."
-            )
+            logging.info(f"(Steps: {self.steps}) eval_{key} = {self.eval_metrics[key].result():.4f}.")
 
         # record
-        self._write_to_tensorboard(self.eval_metrics, stage="eval")
+        self._write_to_tensorboard(self.eval_metrics, stage='eval')
 
         # reset
         self.reset_states_eval()
@@ -253,7 +218,7 @@
             speaker_ids=tf.zeros(shape=[tf.shape(charactor)[0]]),
             mel_outputs=mel,
             mel_lengths=mel_length,
-            training=False,
+            training=False
         )
 
         # calculate mel loss.
@@ -261,21 +226,15 @@
         mel_loss_after = self.mae(mel, post_mel_outputs)
 
         # calculate stop grounth truth based-on mel_length.
-        stop_gts = tf.expand_dims(
-            tf.range(tf.reduce_max(mel_length), dtype=tf.int32), 0
-        )  # [1, max_len]
+        stop_gts = tf.expand_dims(tf.range(tf.reduce_max(mel_length), dtype=tf.int32), 0)  # [1, max_len]
         stop_gts = tf.tile(stop_gts, [tf.shape(mel_length)[0], 1])  # [B, max_len]
-        stop_gts = tf.cast(
-            tf.math.greater_equal(stop_gts, tf.expand_dims(mel_length, 1)), tf.float32
-        )
+        stop_gts = tf.cast(tf.math.greater_equal(stop_gts, tf.expand_dims(mel_length, 1)), tf.float32)
 
         stop_token_loss = self.binary_crossentropy(stop_gts, stop_outputs)
 
         # calculate guided attention loss.
         attention_masks = tf.cast(tf.math.not_equal(guided_attention, -1.0), tf.float32)
-        loss_att = tf.reduce_sum(
-            tf.abs(alignment_historys * guided_attention) * attention_masks
-        )
+        loss_att = tf.reduce_sum(tf.abs(alignment_historys * guided_attention) * attention_masks)
         loss_att /= tf.reduce_sum(attention_masks)
 
         # accumulate loss into metrics
@@ -289,8 +248,7 @@
         if self.steps % self.config["log_interval_steps"] == 0:
             for metric_name in self.list_metrics_name:
                 logging.info(
-                    f"(Step: {self.steps}) train_{metric_name} = {self.train_metrics[metric_name].result():.4f}."
-                )
+                    f"(Step: {self.steps}) train_{metric_name} = {self.train_metrics[metric_name].result():.4f}.")
             self._write_to_tensorboard(self.train_metrics, stage="train")
 
             # reset
@@ -305,7 +263,7 @@
             speaker_ids=tf.zeros(shape=[tf.shape(charactor)[0]]),
             mel_outputs=mel,
             mel_lengths=mel_length,
-            training=False,
+            training=False
         )
         return mel_outputs, post_mel_outputs, alignment
 
@@ -318,8 +276,7 @@
 
         # predict with tf.function for faster.
         masked_mel_before, masked_mel_after, alignments = self.predict(
-            charactor, char_length, mel, mel_length
-        )
+            charactor, char_length, mel, mel_length)
 
         # check directory
         dirname = os.path.join(self.config["outdir"], f"predictions/{self.steps}steps")
@@ -327,15 +284,10 @@
             os.makedirs(dirname)
 
         for idx, (mel_gt, mel_pred_before, mel_pred_after, alignment) in enumerate(
-            zip(mel, masked_mel_before, masked_mel_after, alignments), 1
-        ):
+                zip(mel, masked_mel_before, masked_mel_after, alignments), 1):
             mel_gt = tf.reshape(mel_gt, (-1, 80)).numpy()  # [length, 80]
-            mel_pred_before = tf.reshape(
-                mel_pred_before, (-1, 80)
-            ).numpy()  # [length, 80]
-            mel_pred_after = tf.reshape(
-                mel_pred_after, (-1, 80)
-            ).numpy()  # [length, 80]
+            mel_pred_before = tf.reshape(mel_pred_before, (-1, 80)).numpy()  # [length, 80]
+            mel_pred_after = tf.reshape(mel_pred_after, (-1, 80)).numpy()  # [length, 80]
 
             # plot figure and save it
             figname = os.path.join(dirname, f"{idx}.png")
@@ -343,19 +295,15 @@
             ax1 = fig.add_subplot(311)
             ax2 = fig.add_subplot(312)
             ax3 = fig.add_subplot(313)
-            im = ax1.imshow(np.rot90(mel_gt), aspect="auto", interpolation="none")
-            ax1.set_title("Target Mel-Spectrogram")
-            fig.colorbar(mappable=im, shrink=0.65, orientation="horizontal", ax=ax1)
-            ax2.set_title(f"Predicted Mel-before-Spectrogram @ {self.steps} steps")
-            im = ax2.imshow(
-                np.rot90(mel_pred_before), aspect="auto", interpolation="none"
-            )
-            fig.colorbar(mappable=im, shrink=0.65, orientation="horizontal", ax=ax2)
-            ax3.set_title(f"Predicted Mel-after-Spectrogram @ {self.steps} steps")
-            im = ax3.imshow(
-                np.rot90(mel_pred_after), aspect="auto", interpolation="none"
-            )
-            fig.colorbar(mappable=im, shrink=0.65, orientation="horizontal", ax=ax3)
+            im = ax1.imshow(np.rot90(mel_gt), aspect='auto', interpolation='none')
+            ax1.set_title('Target Mel-Spectrogram')
+            fig.colorbar(mappable=im, shrink=0.65, orientation='horizontal', ax=ax1)
+            ax2.set_title(f'Predicted Mel-before-Spectrogram @ {self.steps} steps')
+            im = ax2.imshow(np.rot90(mel_pred_before), aspect='auto', interpolation='none')
+            fig.colorbar(mappable=im, shrink=0.65, orientation='horizontal', ax=ax2)
+            ax3.set_title(f'Predicted Mel-after-Spectrogram @ {self.steps} steps')
+            im = ax3.imshow(np.rot90(mel_pred_after), aspect='auto', interpolation='none')
+            fig.colorbar(mappable=im, shrink=0.65, orientation='horizontal', ax=ax3)
             plt.tight_layout()
             plt.savefig(figname)
             plt.close()
@@ -364,14 +312,16 @@
             figname = os.path.join(dirname, f"{idx}_alignment.png")
             fig = plt.figure(figsize=(8, 6))
             ax = fig.add_subplot(111)
-            ax.set_title(f"Alignment @ {self.steps} steps")
+            ax.set_title(f'Alignment @ {self.steps} steps')
             im = ax.imshow(
-                alignment, aspect="auto", origin="lower", interpolation="none"
-            )
+                alignment,
+                aspect='auto',
+                origin='lower',
+                interpolation='none')
             fig.colorbar(im, ax=ax)
-            xlabel = "Decoder timestep"
+            xlabel = 'Decoder timestep'
             plt.xlabel(xlabel)
-            plt.ylabel("Encoder timestep")
+            plt.ylabel('Encoder timestep')
             plt.tight_layout()
             plt.savefig(figname)
             plt.close()
@@ -396,46 +346,22 @@
     parser = argparse.ArgumentParser(
         description="Train FastSpeech (See detail in tensorflow_tts/bin/train-fastspeech.py)"
     )
-    parser.add_argument(
-        "--train-dir",
-        default=None,
-        type=str,
-        help="directory including training data. ",
-    )
-    parser.add_argument(
-        "--dev-dir",
-        default=None,
-        type=str,
-        help="directory including development data. ",
-    )
-    parser.add_argument(
-        "--use-norm", default=1, type=int, help="usr norm-mels for train or raw."
-    )
-    parser.add_argument(
-        "--outdir", type=str, required=True, help="directory to save checkpoints."
-    )
-    parser.add_argument(
-        "--config", type=str, required=True, help="yaml format configuration file."
-    )
-    parser.add_argument(
-        "--resume",
-        default="",
-        type=str,
-        nargs="?",
-        help='checkpoint file path to resume training. (default="")',
-    )
-    parser.add_argument(
-        "--verbose",
-        type=int,
-        default=1,
-        help="logging level. higher is more logging. (default=1)",
-    )
-    parser.add_argument(
-        "--mixed_precision",
-        default=0,
-        type=int,
-        help="using mixed precision for generator or not.",
-    )
+    parser.add_argument("--train-dir", default=None, type=str,
+                        help="directory including training data. ")
+    parser.add_argument("--dev-dir", default=None, type=str,
+                        help="directory including development data. ")
+    parser.add_argument("--use-norm", default=1, type=int,
+                        help="usr norm-mels for train or raw.")
+    parser.add_argument("--outdir", type=str, required=True,
+                        help="directory to save checkpoints.")
+    parser.add_argument("--config", type=str, required=True,
+                        help="yaml format configuration file.")
+    parser.add_argument("--resume", default="", type=str, nargs="?",
+                        help="checkpoint file path to resume training. (default=\"\")")
+    parser.add_argument("--verbose", type=int, default=1,
+                        help="logging level. higher is more logging. (default=1)")
+    parser.add_argument("--mixed_precision", default=0, type=int,
+                        help="using mixed precision for generator or not.")
     args = parser.parse_args()
 
     # set mixed precision config
@@ -448,22 +374,16 @@
     # set logger
     if args.verbose > 1:
         logging.basicConfig(
-            level=logging.DEBUG,
-            stream=sys.stdout,
-            format="%(asctime)s (%(module)s:%(lineno)d) %(levelname)s: %(message)s",
-        )
+            level=logging.DEBUG, stream=sys.stdout,
+            format="%(asctime)s (%(module)s:%(lineno)d) %(levelname)s: %(message)s")
     elif args.verbose > 0:
         logging.basicConfig(
-            level=logging.INFO,
-            stream=sys.stdout,
-            format="%(asctime)s (%(module)s:%(lineno)d) %(levelname)s: %(message)s",
-        )
+            level=logging.INFO, stream=sys.stdout,
+            format="%(asctime)s (%(module)s:%(lineno)d) %(levelname)s: %(message)s")
     else:
         logging.basicConfig(
-            level=logging.WARN,
-            stream=sys.stdout,
-            format="%(asctime)s (%(module)s:%(lineno)d) %(levelname)s: %(message)s",
-        )
+            level=logging.WARN, stream=sys.stdout,
+            format="%(asctime)s (%(module)s:%(lineno)d) %(levelname)s: %(message)s")
         logging.warning("Skip DEBUG/INFO messages")
 
     # check directory existence
@@ -505,12 +425,6 @@
         mel_length_threshold=mel_length_threshold,
         return_utt_id=False,
         reduction_factor=config["tacotron2_params"]["reduction_factor"],
-<<<<<<< HEAD
-        use_fixed_shapes=config["use_fixed_shapes"],
-        max_char_length=config["max_char_length"],
-        max_mel_length=config["max_mel_length"],
-    ).create(
-=======
         use_fixed_shapes=config["use_fixed_shapes"]
     )
 
@@ -524,10 +438,9 @@
         logging.info(f"{key} = {value}")
 
     train_dataset = train_dataset.create(
->>>>>>> 9738e8da
         is_shuffle=config["is_shuffle"],
         allow_cache=config["allow_cache"],
-        batch_size=config["batch_size"],
+        batch_size=config["batch_size"]
     )
 
     valid_dataset = CharactorMelDataset(
@@ -539,44 +452,35 @@
         mel_length_threshold=mel_length_threshold,
         return_utt_id=False,
         reduction_factor=config["tacotron2_params"]["reduction_factor"],
-        use_fixed_shapes=False,  # don't need apply fixed shape for evaluation.
+        use_fixed_shapes=False  # don't need apply fixed shape for evaluation.
     ).create(
         is_shuffle=config["is_shuffle"],
         allow_cache=config["allow_cache"],
-        batch_size=config["batch_size"],
-    )
-
-<<<<<<< HEAD
-    tacotron2 = TFTacotron2(
-        config=Tacotron2Config(**config["tacotron2_params"]),
-        training=True,
-        name="tacotron2",
-    )
-=======
+        batch_size=config["batch_size"]
+    )
+
     tacotron_config = Tacotron2Config(**config["tacotron2_params"])
     tacotron2 = TFTacotron2(config=tacotron_config, training=True, name='tacotron2')
->>>>>>> 9738e8da
     tacotron2._build()
     tacotron2.summary()
 
     # define trainer
-    trainer = Tacotron2Trainer(
-        config=config, steps=0, epochs=0, is_mixed_precision=args.mixed_precision
-    )
+    trainer = Tacotron2Trainer(config=config,
+                               steps=0,
+                               epochs=0,
+                               is_mixed_precision=args.mixed_precision)
 
     # AdamW for tacotron2
     learning_rate_fn = tf.keras.optimizers.schedules.PolynomialDecay(
         initial_learning_rate=config["optimizer_params"]["initial_learning_rate"],
         decay_steps=config["optimizer_params"]["decay_steps"],
-        end_learning_rate=config["optimizer_params"]["end_learning_rate"],
+        end_learning_rate=config["optimizer_params"]["end_learning_rate"]
     )
 
     learning_rate_fn = WarmUp(
         initial_learning_rate=config["optimizer_params"]["initial_learning_rate"],
         decay_schedule_fn=learning_rate_fn,
-        warmup_steps=int(
-            config["train_max_steps"] * config["optimizer_params"]["warmup_proportion"]
-        ),
+        warmup_steps=int(config["train_max_steps"] * config["optimizer_params"]["warmup_proportion"])
     )
 
     optimizer = AdamWeightDecay(
@@ -585,20 +489,19 @@
         beta_1=0.9,
         beta_2=0.98,
         epsilon=1e-6,
-        exclude_from_weight_decay=["LayerNorm", "layer_norm", "bias"],
+        exclude_from_weight_decay=['LayerNorm', 'layer_norm', 'bias']
     )
 
     # compile trainer
-    trainer.compile(model=tacotron2, optimizer=optimizer)
+    trainer.compile(model=tacotron2,
+                    optimizer=optimizer)
 
     # start training
     try:
-        trainer.fit(
-            train_dataset,
-            valid_dataset,
-            saved_path=os.path.join(config["outdir"], "checkpoints/"),
-            resume=args.resume,
-        )
+        trainer.fit(train_dataset,
+                    valid_dataset,
+                    saved_path=os.path.join(config["outdir"], 'checkpoints/'),
+                    resume=args.resume)
     except KeyboardInterrupt:
         trainer.save_checkpoint()
         logging.info(f"Successfully saved checkpoint @ {trainer.steps}steps.")
